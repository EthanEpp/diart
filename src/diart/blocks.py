--- conflicted
+++ resolved
@@ -6,59 +6,20 @@
 from pyannote.core import Annotation, Segment, SlidingWindow, SlidingWindowFeature
 from typing_extensions import Literal
 
+from .features import TemporalFeatures, TemporalFeatureFormatter
 from .mapping import SpeakerMap, SpeakerMapBuilder
-<<<<<<< HEAD
 from .models import SegmentationModel, EmbeddingModel
-
-TemporalFeatures = Union[SlidingWindowFeature, np.ndarray, torch.Tensor]
-
-
-def resolve_features(features: TemporalFeatures) -> torch.Tensor:
-    """
-    Transform features into a `torch.Tensor` and add batch dimension if missing.
-
-    Parameters
-    ----------
-    features: Union[SlidingWindowFeature, np.ndarray, torch.Tensor]
-        Shape (frames, channels) or (batch, frames, channels)
-
-    Returns
-    -------
-    transformed_features: torch.Tensor, shape (batch, frames, channels)
-    """
-    # As torch.Tensor with shape (..., channels, frames)
-    if isinstance(features, SlidingWindowFeature):
-        data = torch.from_numpy(features.data)
-    elif isinstance(features, np.ndarray):
-        data = torch.from_numpy(features)
-    else:
-        data = features
-    # Make sure there's a batch dimension
-    msg = "Temporal features must be 2D or 3D"
-    assert data.ndim in (2, 3), msg
-    if data.ndim == 2:
-        data = data.unsqueeze(0)
-    return data.float()
-=======
-from .features import TemporalFeatures, TemporalFeatureFormatter
->>>>>>> 3f8bd6b5
 
 
 class SpeakerSegmentation:
     def __init__(self, model: SegmentationModel, device: Optional[torch.device] = None):
         self.model = model
         self.model.eval()
-<<<<<<< HEAD
         self.device = device
         if self.device is None:
             self.device = torch.device("cpu")
         self.model.to(self.device)
-=======
-        if device is None:
-            device = get_devices(needs=1)[0]
-        self.model.to(device)
         self.formatter = TemporalFeatureFormatter()
->>>>>>> 3f8bd6b5
 
     def __call__(self, waveform: TemporalFeatures) -> TemporalFeatures:
         """
@@ -74,61 +35,26 @@
             The batch dimension is omitted if waveform is a `SlidingWindowFeature`.
         """
         with torch.no_grad():
-<<<<<<< HEAD
-            wave = rearrange(resolve_features(waveform), "batch sample channel -> batch channel sample")
+            wave = rearrange(self.formatter.cast(waveform), "batch sample channel -> batch channel sample")
             output = self.model(wave.to(self.device)).cpu()
-
-        batch_size, num_frames, _ = output.shape
-
-        # Remove batch dimension if batch size is 1
-        if output.shape[0] == 1:
-            output = output[0]
-
-        # Wrap if a SlidingWindowFeature was given as input
-        if isinstance(waveform, SlidingWindowFeature):
-            # Temporal resolution of the output
-            duration = wave.shape[-1] / self.model.get_sample_rate()
-            resolution = duration / num_frames
-            # Temporal shift to keep track of current start time
-            resolution = SlidingWindow(
-                start=waveform.sliding_window.start,
-                duration=resolution,
-                step=resolution
-            )
-            return SlidingWindowFeature(output.numpy(), resolution)
-
-        if isinstance(waveform, np.ndarray):
-            return output.numpy()
-
-        return output
-=======
-            wave = rearrange(self.formatter.cast(waveform), "batch sample channel -> batch channel sample")
-            output = self.model(wave.to(self.model.device)).cpu()
         return self.formatter.restore_type(output)
->>>>>>> 3f8bd6b5
 
 
 class SpeakerEmbedding:
     def __init__(self, model: EmbeddingModel, device: Optional[torch.device] = None):
         self.model = model
         self.model.eval()
-<<<<<<< HEAD
         self.device = device
         if self.device is None:
             self.device = torch.device("cpu")
         self.model.to(self.device)
+        self.waveform_formatter = TemporalFeatureFormatter()
+        self.weights_formatter = TemporalFeatureFormatter()
 
     def __call__(self, waveform: TemporalFeatures, weights: Optional[TemporalFeatures] = None) -> torch.Tensor:
         """
         Calculate speaker embeddings of input audio.
         If weights are given, calculate many speaker embeddings from the same waveform.
-=======
-        if device is None:
-            device = get_devices(needs=1)[0]
-        self.model.to(device)
-        self.waveform_formatter = TemporalFeatureFormatter()
-        self.weights_formatter = TemporalFeatureFormatter()
->>>>>>> 3f8bd6b5
 
         Parameters
         ----------
@@ -144,17 +70,10 @@
             If batch size == 1, the batch dimension is omitted.
         """
         with torch.no_grad():
-<<<<<<< HEAD
-            inputs = resolve_features(waveform).to(self.device)
+            inputs = self.waveform_formatter.cast(waveform).to(self.device)
             inputs = rearrange(inputs, "batch sample channel -> batch channel sample")
             if weights is not None:
-                weights = resolve_features(weights).to(self.device)
-=======
-            inputs = self.waveform_formatter.cast(waveform).to(self.model.device)
-            inputs = rearrange(inputs, "batch sample channel -> batch channel sample")
-            if weights is not None:
-                weights = self.weights_formatter.cast(weights).to(self.model.device)
->>>>>>> 3f8bd6b5
+                weights = self.weights_formatter.cast(weights).to(self.device)
                 batch_size, _, num_speakers = weights.shape
                 inputs = inputs.repeat(1, num_speakers, 1)
                 weights = rearrange(weights, "batch frame spk -> (batch spk) frame")
