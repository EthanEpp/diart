import argparse
from pathlib import Path

import diart.argdoc as argdoc
import optuna
import torch
from diart import utils
from diart.blocks import PipelineConfig
from diart.models import SegmentationModel, EmbeddingModel
from diart.optim import Optimizer, HyperParameter
<<<<<<< HEAD
from diart.blocks import PipelineConfig, OnlineSpeakerDiarization
=======
from optuna.samplers import TPESampler
>>>>>>> a40eed5e


def run():
    parser = argparse.ArgumentParser()
    parser.add_argument("root", type=str, help="Directory with audio files CONVERSATION.(wav|flac|m4a|...)")
    parser.add_argument("--reference", required=True, type=str,
                        help="Directory with RTTM files CONVERSATION.rttm. Names must match audio files")
    parser.add_argument("--segmentation", default="pyannote/segmentation", type=str,
                        help=f"{argdoc.SEGMENTATION}. Defaults to pyannote/segmentation")
    parser.add_argument("--embedding", default="pyannote/embedding", type=str,
                        help=f"{argdoc.EMBEDDING}. Defaults to pyannote/embedding")
    parser.add_argument("--step", default=0.5, type=float, help=f"{argdoc.STEP}. Defaults to 0.5")
    parser.add_argument("--latency", default=0.5, type=float, help=f"{argdoc.LATENCY}. Defaults to 0.5")
    parser.add_argument("--tau", default=0.5, type=float, help=f"{argdoc.TAU}. Defaults to 0.5")
    parser.add_argument("--rho", default=0.3, type=float, help=f"{argdoc.RHO}. Defaults to 0.3")
    parser.add_argument("--delta", default=1, type=float, help=f"{argdoc.DELTA}. Defaults to 1")
    parser.add_argument("--gamma", default=3, type=float, help=f"{argdoc.GAMMA}. Defaults to 3")
    parser.add_argument("--beta", default=10, type=float, help=f"{argdoc.BETA}. Defaults to 10")
    parser.add_argument("--max-speakers", default=20, type=int, help=f"{argdoc.MAX_SPEAKERS}. Defaults to 20")
    parser.add_argument("--batch-size", default=32, type=int, help=f"{argdoc.BATCH_SIZE}. Defaults to 32")
    parser.add_argument("--cpu", dest="cpu", action="store_true",
                        help=f"{argdoc.CPU}. Defaults to GPU if available, CPU otherwise")
    parser.add_argument("--hparams", nargs="+", default=("tau_active", "rho_update", "delta_new"),
                        help="Hyper-parameters to optimize. Must match names in `PipelineConfig`. Defaults to tau_active, rho_update and delta_new")
    parser.add_argument("--num-iter", default=100, type=int, help="Number of optimization trials")
    parser.add_argument("--storage", type=str,
                        help="Optuna storage string. If provided, continue a previous study instead of creating one. The database name must match the study name")
    parser.add_argument("--output", type=str, help="Working directory")
    parser.add_argument("--hf-token", default="true", type=str,
                        help=f"{argdoc.HF_TOKEN}. Defaults to 'true' (required by pyannote)")
    args = parser.parse_args()
    args.device = torch.device("cpu") if args.cpu else None
    args.hf_token = utils.parse_hf_token_arg(args.hf_token)

    # Download pyannote models (or get from cache)
    args.segmentation = SegmentationModel.from_pyannote(args.segmentation, args.hf_token)
    args.embedding = EmbeddingModel.from_pyannote(args.embedding, args.hf_token)

    # Create the base configuration for each trial
    base_config = PipelineConfig.from_namespace(args)

    # Create hyper-parameters to optimize
    hparams = [HyperParameter.from_name(name) for name in args.hparams]

    # Use a custom storage if given
    if args.output is not None:
        msg = "Both `output` and `storage` were set, but only one was expected"
        assert args.storage is None, msg
        args.output = Path(args.output)
        args.output.mkdir(parents=True, exist_ok=True)
        study_or_path = args.output
    elif args.storage is not None:
        db_name = Path(args.storage).stem
        study_or_path = optuna.load_study(db_name, args.storage, TPESampler())
    else:
        msg = "Please provide either `output` or `storage`"
        raise ValueError(msg)

    # Run optimization
    Optimizer(
        speech_path=args.root,
        reference_path=args.reference,
        study_or_path=study_or_path,
        batch_size=args.batch_size,
        pipeline_class=OnlineSpeakerDiarization,
        hparams=hparams,
        base_config=base_config,
    )(num_iter=args.num_iter, show_progress=True)


if __name__ == "__main__":
    run()<|MERGE_RESOLUTION|>--- conflicted
+++ resolved
@@ -5,14 +5,10 @@
 import optuna
 import torch
 from diart import utils
-from diart.blocks import PipelineConfig
+from diart.blocks import PipelineConfig, OnlineSpeakerDiarization
 from diart.models import SegmentationModel, EmbeddingModel
 from diart.optim import Optimizer, HyperParameter
-<<<<<<< HEAD
-from diart.blocks import PipelineConfig, OnlineSpeakerDiarization
-=======
 from optuna.samplers import TPESampler
->>>>>>> a40eed5e
 
 
 def run():
